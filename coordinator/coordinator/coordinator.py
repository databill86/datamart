--- conflicted
+++ resolved
@@ -46,205 +46,6 @@
         # Retry a few times, in case the Elasticsearch container is not yet up
         for i in itertools.count():
             try:
-<<<<<<< HEAD
-                if not es.indices.exists('datamart'):
-                    # 'datamart' index: dataset-oriented
-                    logger.info("Creating 'datamart' index in Elasticsearch")
-                    es.indices.create(
-                        'datamart',
-                        {
-                            'mappings': {
-                                '_doc': {
-                                    'properties': {
-                                        # 'columns' is a nested field, we want
-                                        # to query individual columns
-                                        'columns': {
-                                            'type': 'nested',
-                                            'properties': {
-                                                'name': {
-                                                    'type': 'text',
-                                                    # the following is needed for
-                                                    # the fuzzy query in union search
-                                                    'fields': {
-                                                        'raw': {
-                                                            'type': 'keyword'
-                                                        }
-                                                    }
-                                                },
-                                                'structural_type': {
-                                                    'type': 'keyword',
-                                                    'index': True,
-                                                },
-                                                'semantic_types': {
-                                                    'type': 'keyword',
-                                                    'index': True,
-                                                },
-                                                # we want to query individual numerical ranges
-                                                'coverage': {
-                                                    'type': 'nested',
-                                                    'properties': {
-                                                        'range': {
-                                                            'type': 'double_range'
-                                                        }
-                                                    }
-                                                }
-                                            }
-                                        },
-                                        'spatial_coverage': {
-                                            'type': 'nested',
-                                            'properties': {
-                                                'lat': {
-                                                    'type': 'text'
-                                                },
-                                                'lon': {
-                                                    'type': 'text'
-                                                },
-                                                # we want to query individual spatial ranges
-                                                'ranges': {
-                                                    'type': 'nested',
-                                                    'properties': {
-                                                        'range': {
-                                                            'type': 'geo_shape'
-                                                        }
-                                                    }
-                                                }
-                                            }
-                                        },
-                                        'license': {
-                                            'type': 'keyword',
-                                            'index': True,
-                                        },
-                                    },
-                                },
-                            },
-                        },
-                    )
-                if not es.indices.exists('datamart_columns'):
-                    # 'datamart_columns' index: column-oriented
-                    logger.info("Creating 'datamart_columns' index in Elasticsearch")
-                    es.indices.create(
-                        'datamart_columns',
-                        {
-                            'mappings': {
-                                '_doc': {
-                                    'properties': {
-                                        'name': {
-                                            'type': 'text',
-                                            # the following is needed for
-                                            # the fuzzy query for numerical attributes
-                                            # and for Lazo queries
-                                            'fields': {
-                                                'raw': {
-                                                    'type': 'keyword'
-                                                }
-                                            }
-                                        },
-                                        'index': {
-                                            'type': 'integer'
-                                        },
-                                        'dataset_id': {
-                                            'type': 'keyword',
-                                            'index': True,
-                                        },
-                                        'dataset_name': {
-                                            'type': 'text'
-                                        },
-                                        'dataset_description': {
-                                            'type': 'text'
-                                        },
-                                        'structural_type': {
-                                            'type': 'keyword',
-                                            'index': True,
-                                        },
-                                        'semantic_types': {
-                                            'type': 'keyword',
-                                            'index': True
-                                        },
-                                        'coverage': {
-                                            'type': 'nested',
-                                            'properties': {
-                                                'range': {
-                                                    'type': 'double_range'
-                                                },
-                                                # the following is needed so we can access this information
-                                                #   inside the script, and this is not available for type
-                                                #   'double_range'
-                                                'gte': {
-                                                    'type': 'double'
-                                                },
-                                                'lte': {
-                                                    'type': 'double'
-                                                }
-                                            }
-                                        }
-                                    }
-                                }
-                            }
-                        }
-                    )
-                if not es.indices.exists('datamart_spatial_coverage'):
-                    # 'datamart_spatial_coverage' index: spatial-oriented
-                    logger.info("Creating 'datamart_spatial_coverage' index in Elasticsearch")
-                    es.indices.create(
-                        'datamart_spatial_coverage',
-                        {
-                            'mappings': {
-                                '_doc': {
-                                    'properties': {
-                                        'name': {
-                                            'type': 'text'
-                                        },
-                                        'lat': {
-                                            'type': 'text'
-                                        },
-                                        'lon': {
-                                            'type': 'text'
-                                        },
-                                        'lat_index': {
-                                            'type': 'integer'
-                                        },
-                                        'lon_index': {
-                                            'type': 'integer'
-                                        },
-                                        'dataset_id': {
-                                            'type': 'keyword',
-                                            'index': True
-                                        },
-                                        'dataset_name': {
-                                            'type': 'text'
-                                        },
-                                        'dataset_description': {
-                                            'type': 'text'
-                                        },
-                                        'ranges': {
-                                            'type': 'nested',
-                                            'properties': {
-                                                'range': {
-                                                    'type': 'geo_shape'
-                                                },
-                                                # the following is needed so we can access this information
-                                                #   inside the script, and this is not available for type
-                                                #   'geo_shape'
-                                                'min_lon': {
-                                                    'type': 'double'
-                                                },
-                                                'max_lat': {
-                                                    'type': 'double'
-                                                },
-                                                'max_lon': {
-                                                    'type': 'double'
-                                                },
-                                                'min_lat': {
-                                                    'type': 'double'
-                                                }
-                                            }
-                                        }
-                                    }
-                                }
-                            }
-                        }
-                    )
-=======
                 for name, index in indices.items():
                     if not es.indices.exists(name):
                         logger.info("Creating index '%r' in Elasticsearch",
@@ -253,7 +54,6 @@
                             name,
                             {'mappings': index['mappings']},
                         )
->>>>>>> ce62d508
             except Exception:
                 logger.warning("Can't connect to Elasticsearch, retrying...")
                 if i == 5:
