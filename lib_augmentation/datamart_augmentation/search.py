--- conflicted
+++ resolved
@@ -29,10 +29,9 @@
     """
     Get coverage for each column of the input dataset.
 
-    :param data_profile: Profiled input dataset.
+    :param data_profile: Profiled input dataset, if dataset is not in DataMart index.
     :param column_index_mapping: mapping from column name to column index
-    :param filter_: list of column indices to return.
-        If an empty list, return all the columns.
+    :param filter_: list of column indices to return. If an empty list, return all the columns.
     :return: dict, where key is the column index, and value is a dict as follows:
 
         {
@@ -43,6 +42,7 @@
     """
 
     column_coverage = dict()
+
     for column in data_profile['columns']:
         column_name = column['name']
         column_index = column_index_mapping[column_name]
@@ -53,7 +53,7 @@
         # ignoring 'd3mIndex'
         if 'd3mIndex' in column_name:
             continue
-        if Type.ID in column['semantic_types'] and column['structural_type'] == Type.INTEGER:
+        if Type.ID in column['semantic_types']:
             type_ = 'semantic_types'
             type_value = Type.ID
         elif column['structural_type'] == Type.INTEGER:
@@ -94,14 +94,13 @@
     return column_coverage
 
 
-<<<<<<< HEAD
 def get_lazo_sketches(data_profile, column_index_mapping, filter_=[]):
     """
     Get Lazo sketches of the input dataset, if available.
 
     :param data_profile: Profiled input dataset.
     :param filter_: list of column indices to return.
-        If an empty list, return all the columns.
+       If an empty list, return all the columns.
     :param: column_index_mapping: mapping from column name to column index
     :return: dict, where key is the column index, and value is a tuple
         (n_permutations, hash_values, cardinality)
@@ -124,13 +123,9 @@
     return lazo_sketches
 
 
-def get_numerical_coverage_intersections(es, type_, type_value, pivot_column, ranges,
-                                         dataset_id=None, query_args=None):
-=======
 def get_numerical_join_search_results(es, type_, type_value, pivot_column, ranges,
                                       dataset_id=None, query_args=None):
     """Retrieve numerical join search results that intersect with the input numerical ranges.
->>>>>>> 5b46d14e
     """
 
     filter_query = [{'term': {'%s' % type_: type_value}}]
@@ -183,7 +178,6 @@
                 'score_mode': 'sum'
             }
         })
-
 
     body = {
         '_source': {
@@ -363,10 +357,7 @@
         raise TypeError("Either a dataset id or a data profile "
                         "must be provided for the join")
 
-    intersections = dict()
     column_index_mapping = get_column_index_mapping(data_profile)
-
-    # spatial, temporal, and numerical attributes
 
     # get the coverage for each column of the input dataset
 
@@ -393,106 +384,6 @@
                 result['companion_column'] = column
                 search_results.append(result)
         else:
-<<<<<<< HEAD
-            try:
-                column_name = data_profile['columns'][int(column)]['name']
-            except (IndexError, KeyError):
-                index_1, index_2 = column.split(',')
-                column_name = (data_profile['columns'][int(index_1)]['name'] +
-                               ',' + data_profile['columns'][int(index_2)]['name'])
-            intersections_column, column_total_coverage = \
-                get_numerical_coverage_intersections(
-                    es,
-                    type_,
-                    type_value,
-                    column_name,
-                    column_coverage[column]['ranges'],
-                    dataset_id,
-                    query_args
-                )
-
-        if not intersections_column:
-            continue
-
-        for name, size in intersections_column.items():
-            score = size / column_total_coverage
-            if score > 0:
-                external_dataset, external_column = name.split('$$')
-                if external_dataset not in intersections:
-                    intersections[external_dataset] = []
-                intersections[external_dataset].append(
-                    (column, external_column, score)
-                )
-
-    # textual and categorical attributes
-
-    # get lazo sketches
-
-    lazo_sketches = get_lazo_sketches(
-        data_profile,
-        column_index_mapping,
-        tabular_variables
-    )
-
-    # get intersections
-
-    lazo_intersections = dict()
-    for column in lazo_sketches:
-        pivot_column = data_profile['columns'][int(column)]['name']
-        n_permutations, hash_values, cardinality = lazo_sketches[column]
-        query_results = lazo_client.query_lazo_sketch_data(
-            n_permutations,
-            hash_values,
-            cardinality
-        )
-        for dataset_id, column_name, threshold in query_results:
-            sim = compute_levenshtein_sim(
-                pivot_column.lower(),
-                column_name.lower()
-            )
-            external_column_id = str(get_column_identifiers(
-                es,
-                [column_name],
-                dataset_id=dataset_id
-            )[0])
-            if dataset_id not in lazo_intersections:
-                lazo_intersections[dataset_id] = []
-            lazo_intersections[dataset_id].append(
-                (column, external_column_id, threshold, sim)
-            )
-    for dataset_id in lazo_intersections:
-        lazo_intersections[dataset_id] = sorted(
-            lazo_intersections[dataset_id],
-            key=lambda item: (item[2], item[3]),
-            reverse=True
-        )
-        if dataset_id not in intersections:
-            intersections[dataset_id] = []
-        for column, external_column_id, threshold, sim \
-                in lazo_intersections[dataset_id]:
-            intersections[dataset_id].append(
-                (column, external_column_id, threshold)
-            )
-
-    # get pairs of columns with higher score
-
-    all_pairs = []
-    for dt in intersections:
-        intersections[dt] = sorted(
-            intersections[dt],
-            key=lambda item: item[2],
-            reverse=True
-        )
-
-        seen_1 = set()
-        seen_2 = set()
-        for column, external_column, score in intersections[dt]:
-            if column in seen_1 or external_column in seen_2:
-                continue
-            seen_1.add(column)
-            seen_2.add(external_column)
-            all_pairs.append((column, dt, external_column, score))
-=======
             column_name = data_profile['columns'][int(column)]['name']
             numerical_results = get_numerical_join_search_results(
                 es,
@@ -506,7 +397,58 @@
             for result in numerical_results:
                 result['companion_column'] = column
                 search_results.append(result)
->>>>>>> 5b46d14e
+
+    # TODO: Take Lazo sketches into account
+
+    # # textual and categorical attributes
+    #
+    # # get lazo sketches
+    #
+    # lazo_sketches = get_lazo_sketches(
+    #     data_profile,
+    #     column_index_mapping,
+    #     tabular_variables
+    # )
+    #
+    # # get intersections
+    #
+    # lazo_intersections = dict()
+    # for column in lazo_sketches:
+    #     pivot_column = data_profile['columns'][int(column)]['name']
+    #     n_permutations, hash_values, cardinality = lazo_sketches[column]
+    #     query_results = lazo_client.query_lazo_sketch_data(
+    #         n_permutations,
+    #         hash_values,
+    #         cardinality
+    #     )
+    #     for dataset_id, column_name, threshold in query_results:
+    #         sim = compute_levenshtein_sim(
+    #             pivot_column.lower(),
+    #             column_name.lower()
+    #         )
+    #         external_column_id = str(get_column_identifiers(
+    #             es,
+    #             [column_name],
+    #             dataset_id=dataset_id
+    #         )[0])
+    #         if dataset_id not in lazo_intersections:
+    #             lazo_intersections[dataset_id] = []
+    #         lazo_intersections[dataset_id].append(
+    #             (column, external_column_id, threshold, sim)
+    #         )
+    # for dataset_id in lazo_intersections:
+    #     lazo_intersections[dataset_id] = sorted(
+    #         lazo_intersections[dataset_id],
+    #         key=lambda item: (item[2], item[3]),
+    #         reverse=True
+    #     )
+    #     if dataset_id not in intersections:
+    #         intersections[dataset_id] = []
+    #     for column, external_column_id, threshold, sim \
+    #             in lazo_intersections[dataset_id]:
+    #         intersections[dataset_id].append(
+    #             (column, external_column_id, threshold)
+    #         )
 
     search_results = sorted(
         search_results,
@@ -731,8 +673,8 @@
         seen_2 = set()
         pairs = []
         for att_1, att_2, sim, es_score in sorted(column_pairs[dataset],
-                                               key=lambda item: item[2],
-                                               reverse=True):
+                                                  key=lambda item: item[2],
+                                                  reverse=True):
             if att_1 in seen_1 or att_2 in seen_2:
                 continue
             seen_1.add(att_1)
