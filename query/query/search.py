--- conflicted
+++ resolved
@@ -97,17 +97,13 @@
         return pickle.load(open(cached_data, 'rb'))
 
     # profile data and save
-<<<<<<< HEAD
+    logger.info("Profiling...")
+    start = time.perf_counter()
     data_profile = process_dataset(
         data=filepath,
-        metadata=metadata
+        metadata=metadata,
     )
-=======
-    logger.info("Profiling...")
-    start = time.perf_counter()
-    data_profile = process_dataset(filepath, metadata)
     logger.info("Profiled in %.2fs", time.perf_counter() - start)
->>>>>>> 690a14c0
     pickle.dump(data_profile, open(cached_data, 'wb'))
     return data_profile
 
