--- conflicted
+++ resolved
@@ -13,6 +13,7 @@
 def d3m_metadata(dataset_id, metadata):
     columns = []
     for i, column in enumerate(metadata['columns']):
+        # D3M has a 'dateTime' structural type but we use string
         if 'http://schema.org/DateTime' in column['semantic_types']:
             col_type = 'dateTime'
         else:
@@ -63,51 +64,7 @@
         os.mkdir(destination)
         os.mkdir(os.path.join(destination, 'tables'))
 
-<<<<<<< HEAD
-        columns = []
-        for i, column in enumerate(metadata['columns']):
-            # D3M has a 'dateTime' structural type but we use string
-            if 'http://schema.org/DateTime' in column['semantic_types']:
-                col_type = 'dateTime'
-            else:
-                col_type = STRUCTURAL_TYPE_MAP.get(
-                    column['structural_type'],
-                    'string',
-                )
-            role = 'index' if column['name'] == 'd3mIndex' else 'attribute'
-            columns.append({
-                'colIndex': i,
-                'colName': column['name'],
-                'colType': col_type,
-                'role': [role],
-            })
-
-        d3m_meta = {
-            'about': {
-                'datasetID': dataset_id,
-                'datasetName': metadata.get('name', dataset_id),
-                'license': metadata.get('license', 'unknown'),
-                'approximateSize': '%d B' % metadata['size'],
-                'datasetSchemaVersion': '3.2.0',
-                'redacted': False,
-                'datasetVersion': '0.0',
-            },
-            'dataResources': [
-                {
-                    'resID': 'learningData',
-                    'resPath': 'tables/learningData.csv',
-                    'resType': 'table',
-                    'resFormat': ['text/csv'],
-                    'isCollection': False,
-                    'columns': columns,
-                },
-            ],
-        }
-        if 'qualities' in metadata:
-            d3m_meta['qualities'] = metadata.get('qualities')
-=======
         d3m_meta = d3m_metadata(dataset_id, metadata)
->>>>>>> 8a29d1eb
 
         with open(os.path.join(destination, 'datasetDoc.json'), 'w') as fp:
             json.dump(d3m_meta, fp, sort_keys=True, indent=2)
